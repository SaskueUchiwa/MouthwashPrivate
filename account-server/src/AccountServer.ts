--- conflicted
+++ resolved
@@ -1,13 +1,8 @@
 import * as mediator from "mouthwash-mediator";
 import * as pg from "pg";
-<<<<<<< HEAD
-import FormData from "form-data";
-import Mailgun from "mailgun.js";
 import stripeApp from "stripe";
 
 import type { IMailgunClient } from "mailgun.js/Interfaces";
-=======
->>>>>>> 7a39dbea
 
 import { AccountServerConfig } from "./interfaces";
 
@@ -35,11 +30,8 @@
 export class AccountServer {
     mediatorServer: mediator.MediatorServer<typeof BaseRoute>;
     postgresClient: pg.Client;
-<<<<<<< HEAD
     mgClient: IMailgunClient|undefined;
     stripe?: stripeApp;
-=======
->>>>>>> 7a39dbea
 
     accountsController: AccountsController;
     checkoutController: CheckoutController;
