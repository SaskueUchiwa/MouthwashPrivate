--- conflicted
+++ resolved
@@ -1,7 +1,6 @@
 import * as mediator from "mouthwash-mediator";
 import * as crypto from "crypto";
 import * as ark from "arktype";
-<<<<<<< HEAD
 import * as express from "express";
 
 import {
@@ -14,16 +13,14 @@
     DisplayNameAlreadyInUse,
     CheckoutSessionNotFound,
     PaymentNotFinalised,
-    CheckoutSessionAlreadyFinished
+    CheckoutSessionAlreadyFinished,
+    InvalidPasswordResetCode,
+    PasswordResetIntentNotFoundError,
+    EmailAlreadyVerifiedError,
+    
 } from "../../errors";
 
 import { BaseRoute } from "../BaseRoute";
-=======
-import express from "express";
-import { BaseRoute } from "../BaseRoute";
-import { DisplayNameAlreadyInUse, EmailAlreadyInUseError, EmailAlreadyVerifiedError, InvalidBodyError, PasswordResetIntentNotFoundError, TooManyVerificationEmailsError, UserNotFoundError } from "../../errors";
-import { InvalidPasswordResetCode } from "../../errors/InvalidPasswordResetCode";
->>>>>>> 7a39dbea
 
 export const createUserRequestValidator = ark.type({
     email: "email",
@@ -35,14 +32,14 @@
     email: "email"
 });
 
-<<<<<<< HEAD
 export const checkoutBundleRequestValidator = ark.type({
     bundle_id: "uuid"
 });
 
 export const completeCheckoutRequestValidation = ark.type({
     checkout_session_id: "uuid"
-=======
+});
+
 export const resetPasswordRequestValidator = ark.type({
     email: "email"
 });
@@ -52,7 +49,6 @@
     reset_id: "string",
     reset_code: "string",
     new_password: "8<=string<=128"
->>>>>>> 7a39dbea
 });
 
 export class AccountsRoute extends BaseRoute {
