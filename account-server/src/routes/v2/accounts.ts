import * as mediator from "mouthwash-mediator";
import * as crypto from "crypto";
import * as ark from "arktype";
<<<<<<< HEAD
import * as express from "express";

import {
    BundleAlreadyOwnedError,
    BundleNotFoundError,
    EmailAlreadyInUseError,
    InvalidBodyError,
    TooManyVerificationEmailsError,
    UserNotFoundError,
    DisplayNameAlreadyInUse,
    CheckoutSessionNotFound,
    PaymentNotFinalised,
    CheckoutSessionAlreadyFinished,
    InvalidPasswordResetCode,
    PasswordResetIntentNotFoundError,
    EmailAlreadyVerifiedError,
    
} from "../../errors";

import { BaseRoute } from "../BaseRoute";
=======
import * as amongus from "@skeldjs/client";
import { BaseRoute } from "../BaseRoute";
import { DisplayNameAlreadyInUse, EmailAlreadyInUseError, InvalidBodyError, TooManyVerificationEmailsError, Unauthorized, UserNotFoundError } from "../../errors";
import { updateCosmeticsRequestValidator } from "./internal/users";
import { BundleItem } from "../../controllers";
>>>>>>> 4a9dd1a9

export const createUserRequestValidator = ark.type({
    email: "email",
    password: "8<=string<=128",
    display_name: /^[a-zA-Z0-9_\-]{3,24}$/
});

export const resendVerificationEmailRequestValidator = ark.type({
    email: "email"
});

<<<<<<< HEAD
export const checkoutBundleRequestValidator = ark.type({
    bundle_id: "uuid"
});

export const completeCheckoutRequestValidation = ark.type({
    checkout_session_id: "uuid"
});

export const resetPasswordRequestValidator = ark.type({
    email: "email"
});

export const resetPasswordVerifyRequestValidator = ark.type({
    email: "email",
    reset_id: "string",
    reset_code: "string",
    new_password: "8<=string<=128"
});
=======
// typescript only does unidirection for string enums, so we'll reverse them here
// we use this to check if a cosmetic hat is in the game or not
const amongUsHatsOfficial: Set<string> = new Set(Object.values(amongus.Hat));
const amongUsPetsOfficial: Set<string> = new Set(Object.values(amongus.Pet));
const amongUsSkinsOfficial: Set<string> = new Set(Object.values(amongus.Skin));
const amongUsVisorsOfficial: Set<string> = new Set(Object.values(amongus.Visor));
const amongUsNameplatesOfficial: Set<string> = new Set(Object.values(amongus.Nameplate));
>>>>>>> 4a9dd1a9

export class AccountsRoute extends BaseRoute {
    @mediator.Endpoint(mediator.HttpMethod.POST, "/v2/accounts")
    @mediator.Middleware(express.json())
    async onCreateAccount(transaction: mediator.Transaction<{}>) {
        const { data, problems } = createUserRequestValidator(transaction.getBody());
        if (data === undefined) throw new InvalidBodyError(problems);

        const existingUserEmail = await this.server.accountsController.getUserByEmail(data.email);
        if (existingUserEmail) throw new EmailAlreadyInUseError(data.email, existingUserEmail.id);

        const existingUserDisplayName = await this.server.accountsController.getUserByDisplayName(data.display_name);
        if (existingUserDisplayName) throw new DisplayNameAlreadyInUse(data.display_name, existingUserDisplayName.id);

        const doVerifyEmail = this.server.accountsController.canSendEmailVerification();
        const user = await this.server.accountsController.createUser(data.display_name, data.email, data.password, !doVerifyEmail);
        if (user === undefined) throw new mediator.InternalServerError(new Error(`Failed to create user? (email=${data.email} display_name=${data.display_name})`));

        if (doVerifyEmail) {
            const emailVerification = await this.server.accountsController.createEmailVerificationIntent(user.id);
            if (emailVerification === undefined) throw new mediator.InternalServerError(new Error(`Failed to create email intent? (email=${data.email})`));
            await this.server.accountsController.sendEmailVerificationIntent(user.email, emailVerification.id);
            transaction.respondJson({ user, verify_email: true });
        } else {
            transaction.respondJson({ user, verify_email: false });
        }
    }

    @mediator.Endpoint(mediator.HttpMethod.POST, "/v2/accounts/resend_verification")
    @mediator.Middleware(express.json())
    async onResendEmailVerification(transaction: mediator.Transaction<{}>){ 
        const { data, problems } = resendVerificationEmailRequestValidator(transaction.getBody());
        if (data === undefined) throw new InvalidBodyError(problems);

        const foundUser = await this.server.accountsController.getUserByEmail(data.email);
        if (foundUser === undefined) throw new UserNotFoundError({ email: data.email });

        if (foundUser.email_verified) throw new EmailAlreadyVerifiedError(data.email);

        if (!this.server.accountsController.canSendEmailVerification())
            throw new mediator.InternalServerError(new Error("User sent email verification request, but email provider is not available on the server"));

        const foundExistingVerification = await this.server.accountsController.getEmailVerificationIntentForUser(foundUser.id);
        if (foundExistingVerification === undefined) {
            const emailVerification = await this.server.accountsController.createEmailVerificationIntent(foundUser.id);
            if (emailVerification === undefined) throw new mediator.InternalServerError(new Error(`Failed to create email intent? (email=${data.email})`));
            await this.server.accountsController.sendEmailVerificationIntent(foundUser.email, emailVerification.id);
        } else {
            if (foundExistingVerification.last_sent.getTime() > Date.now() - 2 * 60 * 1000)
                throw new TooManyVerificationEmailsError(foundUser.email, foundUser.id);

            await this.server.accountsController.sendEmailVerificationIntent(foundUser.email, foundExistingVerification.id);
        }

        transaction.respondJson({});
    }

    @mediator.Endpoint(mediator.HttpMethod.POST, "/v2/accounts/reset_password")
    @mediator.Middleware(express.json())
    async onResetPassword(transaction: mediator.Transaction<{}>){ 
        const { data, problems } = resetPasswordRequestValidator(transaction.getBody());
        if (data === undefined) throw new InvalidBodyError(problems);

        const foundUser = await this.server.accountsController.getUserByEmail(data.email);
        if (foundUser === undefined) {
            transaction.respondJson({ reset_id: crypto.randomUUID() }); // create fake reset id for user who uses a non-existent user email address
            return;
        }

        if (!this.server.accountsController.canValidatePasswordReset())
            throw new mediator.InternalServerError(new Error("User sent password reset request, but email provider is not available on the server"));

        const resetPasswordIntent = await this.server.accountsController.createResetPasswordIntent(foundUser.id);
        if (!resetPasswordIntent)
            throw new mediator.InternalServerError(new Error("User sent password reset request, but password intent was not created"));

        await this.server.accountsController.sendResetPasswordIntent(foundUser.email, foundUser.display_name, resetPasswordIntent.code);

        transaction.respondJson({ reset_id: resetPasswordIntent.id });
    }

    @mediator.Endpoint(mediator.HttpMethod.POST, "/v2/accounts/verify_reset_password")
    @mediator.Middleware(express.json())
    async onResetPasswordVerify(transaction: mediator.Transaction<{}>){ 
        const { data, problems } = resetPasswordVerifyRequestValidator(transaction.getBody());
        if (data === undefined) throw new InvalidBodyError(problems);

        const foundUser = await this.server.accountsController.getUserByEmail(data.email);
        if (foundUser === undefined)
            throw new InvalidPasswordResetCode(data.reset_id); // throw fake error for user who uses non-existent user email address

        const resetIntent = await this.server.accountsController.getResetPasswordIntentById(data.reset_id);
        if (!resetIntent || resetIntent.user_id !== foundUser.id)
            throw new PasswordResetIntentNotFoundError(data.reset_id);

        if (resetIntent.code !== data.reset_code)
            throw new InvalidPasswordResetCode(data.reset_id);

        await this.server.accountsController.acceptResetPasswordIntent(data.reset_id, foundUser.id, data.new_password);

        transaction.respondJson({});
    }

    @mediator.Endpoint(mediator.HttpMethod.GET, "/v2/accounts/owned_bundles")
    async getOwnedItems(transaction: mediator.Transaction<{}>) {
        const session = await this.server.sessionsController.validateAuthorization(transaction);
<<<<<<< HEAD
        const ownedBundles = await this.server.cosmeticsController.getAllBundlesOwnedByUser(session.user_id);

        transaction.respondJson(ownedBundles);
    }
    
    @mediator.Endpoint(mediator.HttpMethod.POST, "/v2/accounts/checkout_bundle")
    @mediator.Middleware(express.json())
    async createBundleCheckoutSession(transaction: mediator.Transaction<{}>) {
        if (!this.server.stripe) {
            throw new mediator.InternalServerError(new Error("Stripe not enabled on server."));
        }
        
        const { data, problems } = checkoutBundleRequestValidator(transaction.getBody());
        if (data === undefined) throw new InvalidBodyError(problems);

        const bundle = await this.server.cosmeticsController.getAvailableBundleById(data.bundle_id);
        if (bundle === undefined)
            throw new BundleNotFoundError(data.bundle_id);

        const stripeItem = await this.server.checkoutController.getBundleStripeItem(data.bundle_id);
        if (stripeItem === undefined)
            throw new BundleNotFoundError(data.bundle_id);

        const session = await this.server.sessionsController.validateAuthorization(transaction);
        const ownedItem = await this.server.cosmeticsController.doesUserOwnBundle(session.user_id, data.bundle_id);
        
        if (ownedItem)
            throw new BundleAlreadyOwnedError(data.bundle_id);
        
        const paymentIntent = await this.server.stripe.paymentIntents.create({
            amount: bundle.price_usd,
            currency: "USD"
        });

        const mouthwashCheckoutSession = await this.server.checkoutController.createCheckout(
            session.user_id,
            stripeItem.stripe_price_id,
            data.bundle_id,
            paymentIntent.id
        );

        if (!mouthwashCheckoutSession)
            throw new mediator.InternalServerError(new Error("Failed to create checkout session."));

        transaction.respondJson({ checkout_session_id: mouthwashCheckoutSession.id, client_secret: paymentIntent.client_secret });
    }
    
    @mediator.Endpoint(mediator.HttpMethod.POST, "/v2/accounts/checkout_bundle/complete")
    @mediator.Middleware(express.json())
    async completeBundleCheckoutSession(transaction: mediator.Transaction<{}>) {
        if (!this.server.stripe) {
            throw new mediator.InternalServerError(new Error("Stripe not enabled on server."));
        }

        const { data, problems } = completeCheckoutRequestValidation(transaction.getBody());
        if (data === undefined) throw new InvalidBodyError(problems);

        const checkoutSession = await this.server.checkoutController.getCheckoutById(data.checkout_session_id);
        if (!checkoutSession)
            throw new CheckoutSessionNotFound(data.checkout_session_id);

        if (checkoutSession.completed_at !== null || checkoutSession.canceled_at !== null)
            throw new CheckoutSessionAlreadyFinished(data.checkout_session_id);

        const paymentIntent = await this.server.stripe.paymentIntents.retrieve(checkoutSession.stripe_payment_intent_id);
        if (paymentIntent.status !== "succeeded")
            throw new PaymentNotFinalised;

        const ownership = await this.server.cosmeticsController.addOwnedBundle(checkoutSession.user_id, checkoutSession.bundle_id);
        if (!ownership)
            throw new mediator.InternalServerError(new Error("Could not grant bundles"));

        await this.server.checkoutController.setCheckoutCompleted(data.checkout_session_id);
        transaction.respondJson({});
    }
    
    @mediator.Endpoint(mediator.HttpMethod.POST, "/v2/accounts/checkout_bundle/cancel")
    @mediator.Middleware(express.json())
    async cancelBundleCheckoutSession(transaction: mediator.Transaction<{}>) {
        if (!this.server.stripe) {
            throw new mediator.InternalServerError(new Error("Stripe not enabled on server."));
        }

        const { data, problems } = completeCheckoutRequestValidation(transaction.getBody());
        if (data === undefined) throw new InvalidBodyError(problems);

        const checkoutSession = await this.server.checkoutController.getCheckoutById(data.checkout_session_id);
        if (!checkoutSession)
            throw new CheckoutSessionNotFound(data.checkout_session_id);
        
        if (checkoutSession.completed_at !== null || checkoutSession.canceled_at !== null)
            throw new CheckoutSessionAlreadyFinished(data.checkout_session_id);

        await this.server.checkoutController.setCheckoutCancelled(data.checkout_session_id);
=======
        const ownedItems = await this.server.cosmeticsController.getAllCosmeticItemsOwnedByUser(session.user_id);

        transaction.respondJson(ownedItems);
    }

    assertHasItemOfType(ownedItemMap: Map<string, BundleItem>, itemAmongUsId: string, itemType: string) {
        const bundleItem = ownedItemMap.get(itemAmongUsId);
        if (bundleItem && bundleItem.type === itemType) return;

        throw new Unauthorized();
    }

    @mediator.Endpoint(mediator.HttpMethod.PUT, "/v2/accounts/cosmetics")
    async saveSelectedCosmetics(transaction: mediator.Transaction<{}>) {
        const session = await this.server.sessionsController.validateAuthorization(transaction);
        const ownedItems = await this.server.cosmeticsController.getAllCosmeticItemsOwnedByUser(session.user_id);
        
        const { data, problems } = updateCosmeticsRequestValidator(transaction.getBody());
        if (data === undefined) throw new InvalidBodyError(problems);

        const ownedItemMap: Map<string, BundleItem> = new Map;
        for (const item of ownedItems) {
            ownedItemMap.set(item.among_us_id, item);
        }

        if (!amongUsHatsOfficial.has(data.cosmetic_hat) && data.cosmetic_hat !== "missing") this.assertHasItemOfType(ownedItemMap, data.cosmetic_hat, "HAT");
        if (!amongUsPetsOfficial.has(data.cosmetic_pet) && data.cosmetic_pet !== "missing") this.assertHasItemOfType(ownedItemMap, data.cosmetic_pet, "PET");
        if (!amongUsSkinsOfficial.has(data.cosmetic_skin) && data.cosmetic_skin !== "missing") this.assertHasItemOfType(ownedItemMap, data.cosmetic_skin, "SKIN");
        if (!amongUsVisorsOfficial.has(data.cosmetic_visor) && data.cosmetic_visor !== "missing") this.assertHasItemOfType(ownedItemMap, data.cosmetic_visor, "VISOR");
        if (!amongUsNameplatesOfficial.has(data.cosmetic_nameplate) && data.cosmetic_nameplate !== "missing") this.assertHasItemOfType(ownedItemMap, data.cosmetic_nameplate, "NAMEPLATE");
    
        const success = await this.server.cosmeticsController.setPlayerCosmetics(session.user_id, data.cosmetic_hat, data.cosmetic_pet, data.cosmetic_skin, data.cosmetic_color, data.cosmetic_visor, data.cosmetic_nameplate);
        if (!success) throw new mediator.InternalServerError(new Error(`Failed to set player cosmetics? user_id=${session.user_id}`));

>>>>>>> 4a9dd1a9
        transaction.respondJson({});
    }
}<|MERGE_RESOLUTION|>--- conflicted
+++ resolved
@@ -1,7 +1,6 @@
 import * as mediator from "mouthwash-mediator";
 import * as crypto from "crypto";
 import * as ark from "arktype";
-<<<<<<< HEAD
 import * as express from "express";
 
 import {
@@ -18,17 +17,14 @@
     InvalidPasswordResetCode,
     PasswordResetIntentNotFoundError,
     EmailAlreadyVerifiedError,
+    Unauthorized,
     
 } from "../../errors";
 
-import { BaseRoute } from "../BaseRoute";
-=======
 import * as amongus from "@skeldjs/client";
-import { BaseRoute } from "../BaseRoute";
-import { DisplayNameAlreadyInUse, EmailAlreadyInUseError, InvalidBodyError, TooManyVerificationEmailsError, Unauthorized, UserNotFoundError } from "../../errors";
 import { updateCosmeticsRequestValidator } from "./internal/users";
 import { BundleItem } from "../../controllers";
->>>>>>> 4a9dd1a9
+import { BaseRoute } from "../BaseRoute";
 
 export const createUserRequestValidator = ark.type({
     email: "email",
@@ -40,7 +36,6 @@
     email: "email"
 });
 
-<<<<<<< HEAD
 export const checkoutBundleRequestValidator = ark.type({
     bundle_id: "uuid"
 });
@@ -59,7 +54,6 @@
     reset_code: "string",
     new_password: "8<=string<=128"
 });
-=======
 // typescript only does unidirection for string enums, so we'll reverse them here
 // we use this to check if a cosmetic hat is in the game or not
 const amongUsHatsOfficial: Set<string> = new Set(Object.values(amongus.Hat));
@@ -67,7 +61,6 @@
 const amongUsSkinsOfficial: Set<string> = new Set(Object.values(amongus.Skin));
 const amongUsVisorsOfficial: Set<string> = new Set(Object.values(amongus.Visor));
 const amongUsNameplatesOfficial: Set<string> = new Set(Object.values(amongus.Nameplate));
->>>>>>> 4a9dd1a9
 
 export class AccountsRoute extends BaseRoute {
     @mediator.Endpoint(mediator.HttpMethod.POST, "/v2/accounts")
@@ -174,7 +167,6 @@
     @mediator.Endpoint(mediator.HttpMethod.GET, "/v2/accounts/owned_bundles")
     async getOwnedItems(transaction: mediator.Transaction<{}>) {
         const session = await this.server.sessionsController.validateAuthorization(transaction);
-<<<<<<< HEAD
         const ownedBundles = await this.server.cosmeticsController.getAllBundlesOwnedByUser(session.user_id);
 
         transaction.respondJson(ownedBundles);
@@ -269,10 +261,7 @@
             throw new CheckoutSessionAlreadyFinished(data.checkout_session_id);
 
         await this.server.checkoutController.setCheckoutCancelled(data.checkout_session_id);
-=======
-        const ownedItems = await this.server.cosmeticsController.getAllCosmeticItemsOwnedByUser(session.user_id);
-
-        transaction.respondJson(ownedItems);
+        transaction.respondJson({ });
     }
 
     assertHasItemOfType(ownedItemMap: Map<string, BundleItem>, itemAmongUsId: string, itemType: string) {
@@ -304,7 +293,6 @@
         const success = await this.server.cosmeticsController.setPlayerCosmetics(session.user_id, data.cosmetic_hat, data.cosmetic_pet, data.cosmetic_skin, data.cosmetic_color, data.cosmetic_visor, data.cosmetic_nameplate);
         if (!success) throw new mediator.InternalServerError(new Error(`Failed to set player cosmetics? user_id=${session.user_id}`));
 
->>>>>>> 4a9dd1a9
         transaction.respondJson({});
     }
 }